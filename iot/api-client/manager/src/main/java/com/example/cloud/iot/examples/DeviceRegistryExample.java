--- conflicted
+++ resolved
@@ -886,27 +886,7 @@
     System.out.println(String.format("Device unbound: %s", response.toPrettyString()));
     // [END unbind_device_from_gateway]
   }
-
-<<<<<<< HEAD
-=======
-  public static void sendDataFromDevice(
-      MqttClient client, String deviceId, String messageType, String data) throws MqttException {
-    // [START send_data_from_bound_device]
-    if (!messageType.equals("events") && !messageType.equals("state")) {
-      System.err.println(
-          String.format(
-              "%s is invalid message type, must ether be 'state' or events'", messageType));
-      return;
-    }
-    final String dataTopic = String.format("/devices/%s/%s", deviceId, messageType);
-    MqttMessage message = new MqttMessage(data.getBytes());
-    message.setQos(1);
-    client.publish(dataTopic, message);
-    System.out.println("Data sent");
-    // [END send_data_from_bound_device]
-  }
-
->>>>>>> 890af88e
+  
   public static void attachDeviceToGateway(MqttClient client, String deviceId)
       throws MqttException {
     // [START attach_device]
