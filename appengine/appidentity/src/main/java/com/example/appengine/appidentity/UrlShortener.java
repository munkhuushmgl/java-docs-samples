/*
 * Copyright 2016 Google Inc. All Rights Reserved.
 *
 * Licensed under the Apache License, Version 2.0 (the "License");
 * you may not use this file except in compliance with the License.
 * You may obtain a copy of the License at
 *
 * http://www.apache.org/licenses/LICENSE-2.0
 *
 * Unless required by applicable law or agreed to in writing, software
 * distributed under the License is distributed on an "AS IS" BASIS,
 * WITHOUT WARRANTIES OR CONDITIONS OF ANY KIND, either express or implied.
 * See the License for the specific language governing permissions and
 * limitations under the License.
 */

package com.example.appengine.appidentity;

import com.google.appengine.api.appidentity.AppIdentityService;
import com.google.appengine.api.appidentity.AppIdentityServiceFactory;
import com.google.common.io.CharStreams;

import org.json.JSONObject;
import org.json.JSONTokener;

import java.io.InputStream;
import java.io.InputStreamReader;
import java.io.OutputStreamWriter;
import java.net.HttpURLConnection;
import java.net.URL;
import java.nio.charset.StandardCharsets;
import java.util.ArrayList;

@SuppressWarnings("serial")
class UrlShortener {
  // [START asserting_identity_to_Google_APIs]
  /**
   * Returns a shortened URL by calling the Google URL Shortener API.
   *
   * <p>Note: Error handling elided for simplicity.
   */
  public String createShortUrl(String longUrl) throws Exception {
    ArrayList<String> scopes = new ArrayList<String>();
    scopes.add("https://www.googleapis.com/auth/urlshortener");
    final AppIdentityService appIdentity = AppIdentityServiceFactory.getAppIdentityService();
    final AppIdentityService.GetAccessTokenResult accessToken = appIdentity.getAccessToken(scopes);
    // The token asserts the identity reported by appIdentity.getServiceAccountName()
    JSONObject request = new JSONObject();
    request.put("longUrl", longUrl);

    URL url = new URL("https://www.googleapis.com/urlshortener/v1/url?pp=1");
    HttpURLConnection connection = (HttpURLConnection) url.openConnection();
    connection.setDoOutput(true);
    connection.setRequestMethod("POST");
    connection.addRequestProperty("Content-Type", "application/json");
    connection.addRequestProperty("Authorization", "Bearer " + accessToken.getAccessToken());

    OutputStreamWriter writer = new OutputStreamWriter(connection.getOutputStream());
    request.write(writer);
    writer.close();

    if (connection.getResponseCode() == HttpURLConnection.HTTP_OK) {
      // Note: Should check the content-encoding.
      //       Any JSON parser can be used; this one is used for illustrative purposes.
      JSONTokener responseTokens = new JSONTokener(connection.getInputStream());
<<<<<<< HEAD
      JSONObject response = new JSONObject(response_tokens);
=======
      JSONObject response = new JSONObject(responseTokens);
>>>>>>> 97470028
      return (String) response.get("id");
    } else {
      try (InputStream s = connection.getErrorStream();
          InputStreamReader r = new InputStreamReader(s, StandardCharsets.UTF_8)) {
        throw new RuntimeException(String.format(
            "got error (%d) response %s from %s",
            connection.getResponseCode(),
            CharStreams.toString(r),
            connection.toString()));
      }
    }
  }
  // [END asserting_identity_to_Google_APIs]
}<|MERGE_RESOLUTION|>--- conflicted
+++ resolved
@@ -63,11 +63,7 @@
       // Note: Should check the content-encoding.
       //       Any JSON parser can be used; this one is used for illustrative purposes.
       JSONTokener responseTokens = new JSONTokener(connection.getInputStream());
-<<<<<<< HEAD
-      JSONObject response = new JSONObject(response_tokens);
-=======
       JSONObject response = new JSONObject(responseTokens);
->>>>>>> 97470028
       return (String) response.get("id");
     } else {
       try (InputStream s = connection.getErrorStream();
